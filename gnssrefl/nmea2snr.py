# -*- coding: utf-8 -*-
from __future__ import division
import json
import numpy as np 
import os, datetime, traceback, gzip
import subprocess
import sys
from scipy.interpolate import interp1d

import gnssrefl.gps as g
import gnssrefl.decipher_argt as gt

#Last modified Feb 22, 2023 by Taylor Smith (git: tasmi) for additional constellation support

def NMEA2SNR(locdir, fname, snrfile, csnr, dec, year, doy, llh, sp3, compress):
    """
    Reads and translates the NMEA file stored in locdir + fname

    Naming convention assumed for NMEA files :  SSSS1520.23.A

    where SSSS is station name, day of year is 152 and year is 2023

    locdir is generally $REFL_CODE/nmea/SSSS/yyyy where yyyy is the year number and SSSS is the station name

    I believe lowercase is also allowed, but the A at the end is still set to be upper case

    (I believe) The SNR files are stored with upper case if given upper case, lower case if given lower case.


    Parameters
    -----------
    locdir : str
        directory where your NMEA files are kept
    fname : str
        NMEA filename 
    snrfile : str
        name of output file for SNR data
    csnr : str
        snr option, i.e. '66' or '99'
    dec : int
        decimation value in seconds
    year : int
        full year
    doy : int
        day of year
    llh : list of floats
        station location, lat (deg), lon(deg), height (m)
    sp3 : bool
        whether you use multi-GNSS sp3 file to do azimuth elevation angle calculations
        currently this only uses the GFZ rapid orbit.  
    compress: str
        add compression to the snrfiles. Start with just '.gz' compression, can extend. 
        
    """
    
    idec = int(dec)
    missing = True
    station = fname.lower() ; station = station[0:4]
    yy,month,day, cyyyy, cdoy, YMD = g.ydoy2useful(year,doy)
    
    foundcoords = False
    if (llh[0] != 0):
        # compute Cartesian receiver coordinates in meters
        x,y,z = g.llh2xyz(llh[0],llh[1],llh[2])
        recv = [x,y,z]
        foundcoords = True

    if sp3 and (not foundcoords):
        # try to get the LLH from json file
        jfile1  = os.environ['REFL_CODE'] + '/input/' + station.upper() + '.json'
        jfile2  = os.environ['REFL_CODE'] + '/input/' + station.lower() + '.json'
        fexists = False
        if os.path.isfile(jfile1):
            jfile = jfile1 ; fexists = True
            print('json file found (using for station coordinates)',jfile1)
        elif os.path.isfile(jfile2):
            jfile = jfile2 ; fexists = True
            print('json file found (using for station coordinates)',jfile2)

        if fexists:
            with open(jfile, 'r') as my_json:
                fcont = json.load(my_json)

            llh[0] = fcont['lat']; llh[1] = fcont['lon'] ; llh[2] = fcont['ht']
            x,y,z = g.llh2xyz(llh[0],llh[1],llh[2])
            recv = [x,y,z]
            foundcoords = True
        else:
            print('This code requires lat/lon/ht inputs. Provide on the command line or')
            print('make a json file using gnssir_input.  Exiting')
            return

    if sp3:
        # first try to find precise because they have beidou
        xf,orbdir,foundit=g.gbm_orbits_direct(year,month,day)
        if not foundit: 
            print('Could not find the precise GNSS orbits from GFZ. ')
            xf,orbdir,foundit=g.rapid_gfz_orbits(year,month,day)
            if not foundit: 
                print('Could not find the rapid orbits from GFZ. Exiting')
            return
        else:
            orbfile = orbdir + '/' + xf # hopefully

    # this is to help a colleague 
    if station == 'argt':
        gt.decipher_argt(station,'jul01.txt',idec,snrfile,orbfile,recv,csnr,year,month,day)
        if os.path.isfile(snrfile):
            print('File made, ignoring the rest of the code')
            return
        else:
            print('Translation was unsuccessful'); return


    #check whether the input file is a uncompressed or compressed     
    if os.path.exists(locdir + fname):
        subprocess.call(['cp', '-f',locdir + fname ,'.'])
        t, prn, az, elv, snr, freq = read_nmea(fname)#read nmea files
        subprocess.call(['rm',fname])
        missing = False

    if os.path.exists(locdir + fname + '.gz') and missing:
        subprocess.call(['cp', '-f',locdir + fname + '.gz' ,'.'])
        subprocess.call(['gunzip', '-f', fname + '.gz'])
        t, prn, az, elv, snr, freq = read_nmea(fname)#read nmea files
        subprocess.call(['rm',fname])
        missing = False
        
    if os.path.exists(locdir + fname + '.Z') and missing:
        subprocess.call(['cp', '-f',locdir + fname + '.Z','.'])
        subprocess.call(['uncompress', fname + '.Z'])
        t, prn, az, elv, snr, freq = read_nmea(fname)#read nmea files
        subprocess.call(['rm',fname])
        missing = False
        

    # why is there all this going back and forth between lists and np arrays?

    t = np.array(t);az = np.array(az);elv = np.array(elv);snr = np.array(snr);prn = np.array(prn); freq=np.array(freq)
    #remove empty records
    if (station != 'argt'):
        #????
        t = t[az !=''];snr = snr[az !=''];prn = prn[az !=''];elv = elv[az !=''];freq = freq[az != ''];az = az[az !=''];
        t = t[elv !=''];az = az[elv !=''];snr = snr[elv !=''];prn = prn[elv !=''];freq = freq[elv != ''];elv = elv[elv !='']
        t = t[snr !=''];az = az[snr !=''];prn = prn[snr !=''];elv = elv[snr !=''];freq = freq[snr != ''];snr = snr[snr !='']
        t = t[prn !=''];az = az[prn !=''];elv = elv[prn !=''];snr = snr[prn !=''];freq = freq[prn != ''];prn = prn[prn !=''] 
        t = t[freq !=''];az = az[freq !=''];elv = elv[freq !=''];snr = snr[freq !=''];prn = prn[freq !='']; freq = freq[freq != '']
    
    az = az.astype(float)
    elv = elv.astype(float)
    snr = snr.astype(float)
    prn = prn.astype(int)

    prn_unique = np.unique(prn) 
    #print(prn_unique)

    T = []; PRN = []; AZ = []; ELV = []; SNR = []; FREQ = []        
    for i_prn in prn_unique:
        # the original code added 100 - but did not take into account the 
        # satellite numbers have been shifted for glonass.
        # also there is an illegal signal at satellite "48" 
        # i do not know what that is, but i am ignoring it.
        #if (i_prn > 32):
        #    print(i_prn, 'looks like an illegal satellite number')
        time = t[prn == i_prn];angle = elv[prn == i_prn];azimuth = az[prn == i_prn]; frequency = freq[prn == i_prn]
        Snr = snr[prn == i_prn];Prn = prn[prn == i_prn]
        
        angle_fixed, azim_fixed = fix_angle_azimuth(time, angle, azimuth)#fix the angles 
        if (len(angle_fixed) == 0 and len(azim_fixed) == 0):
            continue
            
        T.extend(time);AZ.extend(azim_fixed);ELV.extend(angle_fixed);SNR.extend(Snr);PRN.extend(Prn); FREQ.extend(frequency)
        
        del  time, angle, azimuth, Snr, Prn, angle_fixed, azim_fixed, frequency
        
    # It is easier for the sp3 option to write out the time, satellite, and SNR data into a plain file.
    # then the fortran can read that file and calculate the orbits from teh SP3 file and write out a new 
    # file with the correct azimuth and elevation angle.
    leap_mjd = g.getMJD(year,month,day,0)

    offset = g.read_leapsecond_file(leap_mjd)
    print('Leap second offset ', offset)

    if sp3 :
        tmpfile =  station + 'tmp.txt'
        timetags = np.unique(T)

        xT = np.asarray(T)
        xPRN = np.asarray(PRN)
        xSNR = np.asarray(SNR)
        xfreq = np.asarray(FREQ)

        print('Opening temporary file : ', tmpfile)
        fout = open(tmpfile, 'w+')
        fout.write('{0:15.4f}{1:15.4f}{2:15.4f} \n'.format(recv[0], recv[1],recv[2]) )
        fout.write('{0:6.0f}{1:6.0f}{2:6.0f} \n'.format(year, month, day) )
        #(t[i], prn[i], snr[i],freq[i])
        # look thru the unique time tags
        for i in range(0,len(timetags)):
            if ( (timetags[i] % idec) == 0):
                # for this timetag and if pass decimation test
                jj = (xT == timetags[i])
                # satellites at the epoch
                unique_sats_epoch = np.unique(xPRN[jj])
                epoch_sat = xPRN[jj]
                # snr data at the epoch
                epoch_snr = xSNR[jj]
                # fr data at the epoch
                epoch_freq = xfreq[jj]
                # go thru the unique satellite numbers at this epoch... 
                for ij in range(0,len(unique_sats_epoch)):
                    # pick out that satellite number
                    sat = int(unique_sats_epoch[ij])
                    # find all data that go with this 
                    ijk = (sat == epoch_sat)
                    # store the SNR data ..
                    snrdata = epoch_snr[ijk]
                    # store the freq data ..
                    frdata = epoch_freq[ijk]
                    # to fix the long-lived glonass mistake
                    if (sat > 100) & (sat < 200):
                        sat = sat - 64

                    #print(timetags[i], sat, snrdata, frdata)
                    # now write them out ... first assume all SNR data are zero
                    # then reassign based on frequency
                    s1=0; s2=0; s5=0  
                    for iugh in range(0,len(frdata)):
                        if (frdata[iugh] == '1'):
                            s1 = snrdata[iugh]
                        elif (frdata[iugh] == '2'):
                            s2 = snrdata[iugh]
                        elif (frdata[iugh] == '5'):
                            s5 = snrdata[iugh]
                    #print(timetags[i], sat, s1, s2, s5)
                    # testing for leap seconds, not good for all time
                    fout.write('{0:8.0f} {1:3.0f} {2:6.2f} {3:6.2f} {4:6.2f} \n'.format(timetags[i]+offset, sat, s1, s2, s5) )
                    
        fout.close()
        gt.new_azel(station,tmpfile,snrfile,orbfile,csnr)
        print('Az/El Updated...')
        return # translation has taken place in new_azel, so return to main code 

    # this was my first effort.  It only allowed L1 data. I am not deleting it - but
    # it is no longer valid.
    if sp3 and False:
        tmpfile =  station + 'tmp.txt'
        print('Opening temporary file : ', tmpfile)
        fout = open(tmpfile, 'w+')
        fout.write('{0:15.4f}{1:15.4f}{2:15.4f} \n'.format(recv[0], recv[1],recv[2]) )
        fout.write('{0:6.0f}{1:6.0f}{2:6.0f} \n'.format(year, month, day) )
        #(t[i], prn[i], snr[i],freq[i])
        for i in range(0,len(T)):
            if ( (int(t[i]) % idec) == 0):
                sat = PRN[i]
                # glonass satellites are misnamed by the code
                if (sat > 100) & (sat < 200):
                    sat = sat - 64
                fout.write('{0:8.0f} {1:3.0f} {2:6.2f} {3:s} \n'.format(T[i], sat, SNR[i], freq[i]) )
                newl = [T[i], sat, SNR[i], int(freq[i])]
        fout.close()
        #subprocess.call(['cp', tmpfile,'k_debug.txt']) 
        # make the snrfile
        gt.new_azel(station,tmpfile,snrfile,orbfile,csnr)
        print('Az/El Updated...')
<<<<<<< HEAD
=======

        return # - in theory the fortran called in new_azel took care of everything
>>>>>>> 9998c39c
    
    inx = np.argsort(T)  #Sort data by time
    
    T = np.array(T);PRN = np.array(PRN);ELV = np.array(ELV);SNR = np.array(SNR);AZ = np.array(AZ); FREQ=np.array(FREQ)
    
    T = T[inx];PRN = PRN[inx];ELV = ELV[inx];SNR = SNR[inx];AZ = AZ[inx]; FREQ=FREQ[inx]
                               
    emin,emax = elev_limits(int(csnr))#select snr option 50, 66, 88, 99
    #write to an output file 
    with open(snrfile, 'w') as fout:
        for i in range(len(T)):
            if (float(ELV[i]) >= emin) and (float(ELV[i]) <= emax):
                
                #Via: https://receiverhelp.trimble.com/alloy-gnss/en-us/NMEA-0183messages_GSV.html
                
                #Note - Not sure if this is the best way to do this, or rather do it below when we can decide what
                #constellation we're looking at from the GxGSV line, and then add/subtract from the PRN there?
                #That might make it easier to keep straight
                
                #GPS
                if PRN[i] < 100:
                    p = float(PRN[i])
                    #if p > 32:
                        #$GPGSV indicates GPS and SBAS satellites. If the PRN is greater than 32, 
                        #this indicates an SBAS PRN, 87 should be added to the GSV PRN number to determine the 
                        #SBAS PRN number.
                        ##p += 87 ### Not sure how this could interact with future processing steps...
                
                #GLONASS
                elif (PRN[i] > 100 and PRN[i] < 200):
                    #$GLGSV indicates GLONASS satellites. 64 should be subtracted from the GSV PRN number 
                    #to determine the GLONASS PRN number.
                    p = float(PRN[i]) - 64
                
                #GALILEO
                elif (PRN[i] > 200 and PRN[i] < 300): 
                    #$GAGSV indicates Galileo satellites.
                    p = float(PRN[i])
                    
                #BEIDOU    
                elif (PRN[i] > 300 and PRN[i] < 400): 
                    #$GBGSV indicates BeiDou satellites. 100 should be subtracted from the 
                    #GSV PRN number to determine the BeiDou PRN number.
                    p = float(PRN[i]) # -100 ###Not sure how this could interact with future processing steps...
    
                #Final output format (https://github.com/kristinemlarson/gnssrefl/blob/master/docs/pages/rinex2snr.md)
                #Satellite number (remember 100 is added for Glonass, etc)
                #Elevation angle, degrees
                #Azimuth angle, degrees
                #Seconds of the day, GPS time
                #elevation angle rate of change, degrees/sec.
                #S6 SNR on L6
                #S1 SNR on L1
                #S2 SNR on L2
                #S5 SNR on L5
                #S7 SNR on L7
                #S8 SNR on L8        
                
                # it is not necessary to write out l7 and l8.  or l6. zero can be put there.
                l1 = 0; l2 = 0; l5 = 0; l6 = 0; l7 = 0; l8 = 0
                
                #Check what frequency we are at to know where to write each line
                f_store = FREQ[i]
                # this will create extremely large files ...
                #print(t[i], f_store, SNR[i])
                if f_store == '1':
                    l1 = float(SNR[i])
                elif f_store == '2':
                    l2 = float(SNR[i])
                elif f_store == '5':
                    l5 = float(SNR[i])
                # remove l6 and l7 ... we can add back in if a cheap instrument ever produces these obs
                #elif f_store == '6':
                #    l6 = float(SNR[i])
                #elif f_store == '8':
                #    l8 = float(SNR[i])
                    
                #NOTE -- All satellites have a 'mixed/undefined' frequency 0 for 
                # NMEA 4.11 (https://gpsd.gitlab.io/gpsd/NMEA.html#_nmea_4_11_system_id_and_signal_id)
                #This is never used here so could leave blank snr lines!
                
                outline = "%3g %10.4f %10.4f %10g %4s " % (p, float(ELV[i]), float(AZ[i]), float(T[i]), '0')
                snrline = "%7.2f %7.2f %7.2f %7.2f " % (l6, l1, l2, l5 )
                 
                # apply decimating here
                if ( (int(T[i]) % idec) == 0):
                    fout.write(outline + snrline + '\n')
                #fout.write("%3g %10.4f %10.4f %10g %4s %4s %7.2f %4s %4s\n" % (p, float(ELV[i]), float(AZ[i]), float(T[i]),'0', '0', float(SNR[i]),'0', '0')) 
        
def read_nmea(fname):
    """
    reads a NMEA file.
    it only reads the GPGGA sentence (includes snr data) in NMEA files    

    Parameters
    ----------
    fname : string
        NMEA filename

    Returns
    -------
    t : list of integers
        timetags in GPS seconds 

    prn : list of integers
        GPS satellite numbers

    az : list of floats ??
        azimuth values (degrees)

    elv : list of floats ??
        elevation angles (degrees)

    snr : list of floats
        snr values

    freq : list of ???
        apparently frequency values - 

    """
    
    ### SOME USEFUL LINKS
    #https://cddis.nasa.gov/sp3c_satlist.html
    #https://receiverhelp.trimble.com/alloy-gnss/en-us/NMEA-0183messages_MessageOverview.html
    #https://receiverhelp.trimble.com/alloy-gnss/en-us/NMEA-0183messages_GSV.html
    
    #Could also go directly to reading the file via gzip.open(fname, 'rb') or gzip.open(fname, 'rt') for text
    with open(fname, 'rb') as f:
        lines = f.readlines()

    t = []; prn = []; az = []; elv = []; snr = []; freq = []
    
    curdt = None #Empty starting date to ensure only get data with proper timing
    
    for i, line in enumerate(lines):
        line = line.decode('utf-8')
        
        if '$' in line[1:-1]: #Skip line if misplaced $ via https://github.com/purnelldj/gnssr_lowcost
            continue
        if not line.startswith('$G'): #Skip line if improper start
            continue
        if len(line.split('*')) > 2: #Additional error checking for misplaced * or combined lines
            continue
        
        #line = line.replace('$', '') #Strip leading $
        
        if 'RMC' in line: #Get timing info
            row = line.split(',')
            #sect = int(float(row[1][0:2]) * 60 * 60 + float(row[1][2:4]) * 60 + float(row[1][4:])) #Time in seconds
            try:
                curdt = datetime.datetime(int(row[9][4:6])+2000,int(row[9][2:4]),int(row[9][0:2])) #Current date
            except:
                pass
        
        if not curdt: #Skip forward until the first 'RMC' instance which gives a proper date to store
            continue
        
        if 'GGA' in line: #read GPGGA sentence: Global Positioning System Fix Data 
            hr = int(line.split(",")[1][0:2])
            mn = int(line.split(",")[1][2:4])
            sc = float(line.split(",")[1][4:8])
            t_sec = hr*3600 + mn*60 + sc
            if (i > 100 and t_sec == 0):                   #set t to 86400 for the midnight data
                t_sec = 86400
                
            #This could be added if positioning info is interesting/needed. Via https://github.com/purnelldj/gnssr_lowcost
            #   row = line.split(',')
            #   if row[3] == 'S': #Northern or southern hemisphere
            #        latt = -latt
            #   lont = float(row[4][0:3]) + float(row[4][3:])/60 #Longitude
            #   if row[5] == 'W':
            #        lont = -lont #Eastern or Western hemisphere
            #   hgtt = float(row[9])+float(row[11]) #Orthometric height (MSL ref)

        #Read Satellite positions (GSV) - The GSV message string identifies the number of SVs in view, the PRN numbers, 
        #elevations, azimuths, and SNR values.
        elif 'GSV' in line:                    #read GPGSV sentence: GPS Satellites in view in this cycle   
            try:
                sent = line.split(",")         #GSV sentence 
                #ttl_ms = int(sent[1])          #Total number of messages in the GPGSV sentence 
                #ms = int(sent[2])              #Message number 
                
                #Check for a proper length GSV line (avoid mixed/incomplete lines)
                if len(sent) not in [21, 20, 17, 16, 13, 12, 9, 8]:
                    continue
            
                if "GPGSV" in line: #GPS
                    prn_offset = 0
                elif "GLGSV" in line: #Glonass
                    prn_offset = 100
                elif "GAGSV" in line: #Galileo
                    prn_offset = 200
                elif "BDGSV" in line: #Beidou
                    prn_offset = 300
                elif 'GBGSV' in line: #Also Beidou, depending on chip
                    prn_offset = 300
                else:
                    print('Undefined constellation')
                    continue
                
                #Note: $GNGSV uses PRN in field 4. Other $GxGSV use the satellite ID in field 4. 
                    #Jackson Labs, Quectel, Telit, and others get this wrong, in various conflicting ways.
                #GNGSV is not currently supported in this code!
                
                if len(sent) in [21, 17, 13, 9]: #Some chips spit out an extra piece of info at the end 
                    #Ublox-9 etc has a signal ID which can be used to split between L1, L2, etc
                    #    #https://gpsd.gitlab.io/gpsd/NMEA.html#_nmea_4_11_system_id_and_signal_id
                    #This seems to be a NMEA 4.11 feature -- not all chips will have this!
                    
                    sig_id = sent[-1].split('*')[0] #Store that signal ID to check frequency
                    sent = sent[:-1] #Remove the last line for subsequent SNR data gatheriing
                    if "GPGSV" in line:
                        if sig_id in ['0','1','2','3']:
                            sig_id = 1
                        elif sig_id in ['5', '6']:
                            sig_id = 2
                        elif sig_id in ['7', '8']:
                            sig_id = 5
                    if 'GLGSV' in line:
                        if sig_id in ['0', '1', '2']:
                            sig_id = 1
                        elif sig_id in ['3', '4']:
                            sig_id = 2
                    if 'GAGSV' in line:
                        if sig_id in ['6', '7']:
                            sig_id = 1
                        elif sig_id in ['1', '2', '3']:
                            sig_id = 5
                        elif sig_id in ['4', '5']:
                            sig_id = 6
                    if ('GBGSV' in line or 'BDGSV' in line): #Beidou has two possible calls in NMEA (and weird frequency codes)...
                        if sig_id in ['0','1','2','3','4']:
                            sig_id = 1
                        elif sig_id in ['5','6','7','B','C']:
                            sig_id = 2
                        elif sig_id in ['8','9','A']:
                            sig_id = 3
            
                else:
                    sig_id = 1 #Default is L1 -- this is most data/chips that return NMEA by default
                    
                for inds in [4, 8, 12, 16]: #Check for a max of four satellites in view per line
                    try:
                        sat_prn = int(sent[inds]) + prn_offset #field 4,8,12,16 :  SV PRN number
                        elev = sent[inds + 1] #field 5,9,13,17 :  Elevation in degrees, 90 maximum
                        azi = sent[inds + 2] #field 6,10,14,18:  Azimuth in degrees
                        snr_ = sent[inds + 3] #field 7,11,15,19:  SNR, 00-99 dB (null when not tracking)
                        
                        #Note: NMEA 4.1+ systems (u-blox 9, Quectel LCD79) may emit an extra field, Signal ID, 
                            #just before the checksum -- via: https://gpsd.gitlab.io/gpsd/NMEA.html#_gsv_satellites_in_view
                        #Hence .split('*')[0]
                        snr_ = snr_.split('*')[0]
                        
                        prn.append(str(sat_prn))
                        elv.append(elev)
                        az.append(azi)
                        snr.append(snr_)
                        freq.append(str(sig_id))
                        t.append(t_sec)
                        
                    except: #Error handle for poorly captured data (e.g., no PRN, or at max nr of satellites in line)
                        pass
                    
            except:
                #Sometimes you might have a mixed line due to sensors turning on/off unexpectedly
                print(line, 'Failed! Skipping...')
                #traceback.print_exc()
    return t, prn, az, elv, snr, freq

def fix_angle_azimuth(time, angle, azimuth):
    """
    interpolate elevation angles and azimuth to retrieve decimal values thru time     
    this is for NMEA files.

    Parameters
    ----------
    time : list of floats
        GPS seconds of the week
    angle : list of floats
        elevation angles  (degrees)

    azimuth : list of floats
        azimuth angles (degrees)

    Returns
    -------
    angle_fixed : list of floats
        interpolated elevation angles

    azim_fixed : list of floats
        interpolated azimuth angles

    """
    
#delet nans
    time = time[~np.isnan(angle)];azimuth =  azimuth[~np.isnan(angle)];angle = angle[~np.isnan(angle)]
#delet nans
    time = time[~np.isnan(azimuth)];angle = angle[~np.isnan(azimuth)];azimuth =  azimuth[~np.isnan(azimuth)]
#delet nans
    angle = angle[~np.isnan(time)];azimuth =  azimuth[~np.isnan(time)];time = time[~np.isnan(time)]

    dangle = np.diff(angle)#diff angle
    ind1 = np.array(np.where(dangle!=0))
    
    dazim = azimuth_diff1(azimuth)#diff azimuth
    ind3 = np.array(np.where(dazim!=0))
    
    if ind1.size > 1 and ind3.size > 1:
        ind2 = ind1 +1
        time_angle0 = ( (time[ind1]+time[ind2])/2.0 )[0]
        angle0 = ( (angle[ind1]+angle[ind2])/2.0 )[0]

        ind4 = ind3 +1
        time_azim0 = ( (time[ind3]+time[ind4])/2.0 )[0]
        azim0 = azimuth_mean(azimuth[ind3], azimuth[ind4])

#interpolate at mean values
        f_ang = interp1d(time_angle0, angle0, kind = 'linear', fill_value="extrapolate")
        f_azim = interp1d(time_azim0, azim0, kind = 'linear', fill_value="extrapolate")
        angle_fixed = f_ang(time)#interpolated elev angle
        azim_fixed = f_azim(time)#interpolated azimuth angle

    else:#return emty outputs for tracks with not changing elv and/or azm values. This often happnes for a chunk of nmea data when the daily record is not complete  
        angle_fixed = []; azim_fixed = []
    
    return angle_fixed, azim_fixed  
        
def azimuth_diff2(azim1, azim2):
    diff = azim1 - azim2
    idx = (diff > +180)  
    diff[idx] = diff[idx] - 360
    idx = (diff < -180)  
    diff[idx] = diff[idx] + 360
    return diff

def azimuth_diff1 (azim):
    """
    Parameters
    ----------
    azim: ??

    """
    azim_a = azim[0:-1]
    azim_b = azim[1:]
    diff = azimuth_diff2 (azim_b, azim_a);
    #diff = azimuth_diff2 (azima, azimb);  % WRONG!   
    return diff

def azimuth_diff(azim1, azim2):
    """
    someone should document this

    Parameters
    ----------
    azim1 : ??

    azim2 : ??

    Returns
    -------
    ???

    """
    if not(azim2.size):
        diff = azimuth_diff1 (azim1)
    else:
        diff = azimuth_diff2 (azim1, azim2)
#    diff = np.abs(diff)
    return diff
     
def angle_range_positive(ang):
    """
    someone should document this

    Parameters
    ----------
    ang : ??

    """
#    idx1 = np.isfinite(ang)
    ang = np.angle(np.exp(1j*ang*np.pi/180))*180/np.pi  
    idx2 = (ang < 0)
    ang[idx2] = 360 + ang[idx2]
    return ang

def azimuth_mean(azim1, azim2):
    """
    someone should document this

    Parameters
    ----------
    azim1 : list of floats ? 
         azimuth degrees

    azim2 : list of floats
         azimuth degrees

    Returns
    -------
    azim : list of floats ?
        azimuths in degrees
    """
    azim = np.concatenate([azim1, azim2])
    if np.all(azim1 >= 0) and np.all(azim2 >= 0):
        azim1 = angle_range_positive(azim1)
        azim2 = angle_range_positive(azim2)
        azim = ( (azim1 + azim2)/2.0 )[0] 
    else:
        x1 = np.sin(azim1*np.pi/180);x2 = np.sin(azim2*np.pi/180)
        y1 = np.cos(azim1*np.pi/180);y2 = np.cos(azim2*np.pi/180) 
        x = ( (x1 + x2)/2.0 )[0];y = ( (y1 + y2)/2.0 )[0]
        azim = 180/np.pi * np.arctan2(x, y)

    return azim

def quickname(station,year,cyy, cdoy, csnr):
    """
    Creates a full name of the snr file name (i.e. including the path) 
    >>>> Checks that directories exist.

    Parameters
    ----------
    station : str
        4 ch station name

    year : int
        full year

    cyy : str 
        two character year

    cdoy : str
        three character day of year

    csnr : str
        snr type, e.g. '66' 

    Returns
    -------
    fname : str
        output filename

    """
    
    xdir  = os.environ['REFL_CODE'] + '/'
    cyyyy = str(year)
    fname =  xdir + cyyyy + '/snr/' + station + '/' + station + cdoy + '0.' + cyy + '.snr' + csnr
    d = xdir + cyyyy
    if not os.path.isdir(d):
        subprocess.call(['mkdir', d])
    d = xdir + cyyyy + '/snr'
    if not os.path.isdir(d):
        subprocess.call(['mkdir', d])
    d = xdir + cyyyy + '/snr/' + station
    if not os.path.isdir(d):
        subprocess.call(['mkdir', d])

    return fname

def elev_limits(snroption):
    """

    Given a snr option, return the elevation angle limits

    Parameters
    ----------
    snroption : int
        snrfile number

    Returns
    -------
    emin : float
        min elevation angle (degrees)
    emax : float
        max elevation angle (degrees)

    """

    if (snroption == 99):
        emin = 5; emax = 30
    elif (snroption == 50):
        emin = 0; emax = 10
    elif (snroption == 66):
        emin = 0; emax = 30
    elif (snroption == 88):
        emin = 0; emax = 90
    else:
        emin = 5; emax = 30

    return emin, emax
  
def run_nmea2snr(station, year_list, doy_list, isnr, overwrite, dec, llh, sp3, compress):
    """
    runs the nmea2snr conversion code

    Looks for NMEA files in $REFL_CODE/nmea/ssss/2023 for station ssss and year 2023.
    I prefer lowercase station names, but I believe the code allows both upper and lower
    case. 

    Files are named:  SSSS1520.23.A 

    where SSSS is station name, day of year 152 and 
    the last two characters of the 2023 as the middle value.

    The SNR files are stored with upper case if given upper case, lower case if given lower case.

    Parameters
    ----------
    station : str
        4 ch name of station 
    year_list : list of integers
        years 
    doy_list : list of days of year
        days of years
    isnr : int
        snr file type
    overwrite : bool
        whether make a new SNR file even if one already exists
    dec : int
        decimation in seconds
    llh : list of floats
        lat and lon (deg) and ellipsoidal ht (m)
    sp3 : bool
        whether you want to use GFZ rapid sp3 file for the orbits
    compress: str
        add compression to the snrfiles. Start with just '.gz' compression, can extend. 

    """
    # loop over years and day of years
    for yr in year_list:
        
        locdir= os.environ['REFL_CODE'] + '/nmea/' + station + '/' + str(yr) + '/'
        for dy in doy_list:
            csnr = str(isnr)
            cdoy = '{:03d}'.format(dy)
            cyy = '{:02d}'.format(yr-2000)
            snrfile =  quickname(station,yr,cyy,cdoy,csnr)#snr filename
            snre = g.snr_exist(station,yr,dy,csnr)#check if snrfile already sxists
            if snre:
                if overwrite:
                    print('SNR file exists, but you requested it be overwritten')
                    subprocess.call(['rm', snrfile])
                    snre = False
                else:
                    print('SNR file already exists', snrfile)
        
            illegal_day = False
            if (float(dy) > g.dec31(yr)):
                illegal_day = True
        
            if (not illegal_day) and (not snre):
                r =  station + cdoy + '0.' + cyy + '.A'# nmea file name example:  WESL2120.21.A 
                if os.path.exists(locdir+r) or os.path.exists(locdir+r+'.gz') or os.path.exists(locdir+r+'.Z') or (station == 'argt'):
                    #print('Creating '+snrfile)
                    NMEA2SNR(locdir, r, snrfile, csnr, dec, yr, dy, llh, sp3, compress)
                    if os.path.isfile(snrfile):
                        print('SUCCESS: SNR file created', snrfile)
                    if compress == '.gz':
                        if not snrfile.endswith('.gz'):
                            subprocess.call(['gzip', snrfile])
                            print('SNR Compressed')
                else:
                    print('NMEA file '+ locdir + r +' does not exist')<|MERGE_RESOLUTION|>--- conflicted
+++ resolved
@@ -263,11 +263,8 @@
         # make the snrfile
         gt.new_azel(station,tmpfile,snrfile,orbfile,csnr)
         print('Az/El Updated...')
-<<<<<<< HEAD
-=======
 
         return # - in theory the fortran called in new_azel took care of everything
->>>>>>> 9998c39c
     
     inx = np.argsort(T)  #Sort data by time
     
